--- conflicted
+++ resolved
@@ -139,7 +139,6 @@
           --api-key dummy 
           --source PullRequests 
           --skip-duplicate
-<<<<<<< HEAD
 
   publish-coverage:
     if: github.actor != 'dependabot[bot]'
@@ -195,6 +194,4 @@
         if: github.event_name == 'pull_request'
         with:
           recreate: true
-          path: ${{ github.workspace }}/code-coverage-results.md
-=======
->>>>>>> 5273d151
+          path: ${{ github.workspace }}/code-coverage-results.md