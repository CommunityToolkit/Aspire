--- conflicted
+++ resolved
@@ -114,9 +114,6 @@
           name: nuget-packages
 
       - name: Publish to GitHub packages
-<<<<<<< HEAD
-        run: dotnet nuget push ./*.nupkg --source "https://nuget.pkg.github.com/communitytoolkit/index.json" --api-key ${{ secrets.GITHUB_TOKEN }}
-=======
         run: dotnet nuget push ./*.nupkg --source "https://nuget.pkg.github.com/communitytoolkit/index.json" --api-key ${{ secrets.GITHUB_TOKEN }}
 
   publish-azure-artifacts:
@@ -144,5 +141,4 @@
           "${{ github.workspace }}/**/*.nupkg" 
           --api-key dummy 
           --source PullRequests 
-          --skip-duplicate
->>>>>>> b6e837e6
+          --skip-duplicate