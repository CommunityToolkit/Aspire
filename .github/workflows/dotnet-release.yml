name: .NET release

on:
  push:
    tags:
      - "v*"
    paths:
      - "src/**"
      - "examples/**"
      - "tests/**"

env:
  DEFAULT_DOTNET_VERSION: "8.0.x"

jobs:
  build:
    strategy:
      matrix:
        os: [
            windows-latest,
            ubuntu-latest,
            #, macos-latest
          ]
      fail-fast: false
    runs-on: "${{ matrix.os }}"
    env:
      DOTNET_CONFIGURATION: Release

    steps:
      - uses: actions/checkout@v4
      - name: Setup .NET
        uses: actions/setup-dotnet@v4
        with:
          dotnet-version: |
            ${{ env.DEFAULT_DOTNET_VERSION }}
            9.0.x
      - uses: actions/setup-go@v5
        name: Set up Go
        with:
          go-version: "^1.22.1"
          cache-dependency-path: |
            ./**/go.sum
      - uses: actions/setup-java@v4
        name: Set up Java
        with:
          distribution: "microsoft"
          java-version: "21"
      - uses: actions/setup-node@v4
        name: Set up Node.js
        with:
          node-version: "latest"

      - uses: pnpm/action-setup@v4
        name: Setup pnpm
        with:
          version: 9
          run_install: false

      - uses: denoland/setup-deno@v2
        with:
          deno-version: v2.x

      - uses: actions/cache@v4
        name: Cache NuGet packages
        with:
          path: ~/.nuget/packages
          key: ${{ runner.os }}-nuget-${{ hashFiles('Directory.Packages.props') }}
          restore-keys: |
            ${{ runner.os }}-nuget-
      - uses: actions/cache@v4
        name: Cache Java Docker images
        with:
          path: /var/lib/docker/image
          key: ${{ runner.os }}-docker-${{ hashFiles('examples/java/CommunityToolkit.Aspire.Hosting.Java.Spring.Maven/Dockerfile') }}
          restore-keys: |
            ${{ runner.os }}-docker-

      - name: Get NPM package root
        id: npm-root
        run: "echo path=$(npm root -g) >> $GITHUB_OUTPUT"
        shell: bash

      - uses: actions/cache@v4
        name: Cache global npm packages
        with:
          path: ${{ steps.npm-root.outputs.path }}
          key: ${{ runner.os }}-npm-${{ hashFiles('.github/workflows/dotnet-release.yml') }}
          restore-keys: |
            ${{ runner.os }}-npm-

      - name: Install Aspire workload
        run: dotnet workload update && dotnet workload install aspire
      - name: Setup .NET dev certs
        if: ${{ matrix.os == 'ubuntu-latest' }}
        run: |
          dotnet tool update -g linux-dev-certs
          dotnet linux-dev-certs install
      - name: Setup Node projects
        run: |
          npm install -g @azure/static-web-apps-cli
          cd examples/swa/CommunityToolkit.Aspire.StaticWebApps.WebApp
          npm ci

      - name: Restore dependencies
        run: dotnet restore
      - name: Build
        run: dotnet build --no-restore --configuration ${{ env.DOTNET_CONFIGURATION }}
      - name: Test
        run: dotnet test --no-build --configuration ${{ env.DOTNET_CONFIGURATION }} --collect "XPlat Code Coverage" --results-directory test-results --logger trx /p:TrxLogFileNameSuffix=${{ matrix.os }}

      - name: Get git tag
        if: ${{ matrix.os == 'ubuntu-latest' }}
        id: git_tag
        run: "echo tag=${GITHUB_REF#refs/tags/v} >> $GITHUB_OUTPUT"

      - name: Publish NuGet package
        if: ${{ matrix.os == 'ubuntu-latest' }}
        run: dotnet pack --no-build -c ${{ env.DOTNET_CONFIGURATION }} -o ./nuget -p:PackageVersion=${{ steps.git_tag.outputs.tag }} /p:ReleaseBuild=true

      - name: Publish NuGet packages as artifacts
        uses: actions/upload-artifact@v4
        if: ${{ matrix.os == 'ubuntu-latest' }}
        with:
          name: nuget-packages
          path: ./nuget

      - name: Upload Package List
        uses: actions/upload-artifact@v4
        if: ${{ matrix.os == 'ubuntu-latest' }}
        with:
          name: nuget-list
          if-no-files-found: error
          path: |
            ${{ github.workspace }}/.github/workflows/SignClientFileList.txt

      - name: Upload test results
        uses: actions/upload-artifact@v4
        if: always()
        with:
          name: test-results-${{ matrix.os }}
          path: |
            ${{ github.workspace }}/test-results/**

  test-reporting:
    permissions:
      contents: read
      actions: read
      checks: write
    runs-on: ubuntu-latest
    needs: build
    if: ${{ always() }}
    steps:
      - uses: actions/checkout@v4
      - uses: actions/download-artifact@v4
        with:
          merge-multiple: true

      - name: Test Report
        uses: dorny/test-reporter@v1
        if: success() || failure()
        with:
          name: ".NET Tests"
          path: "*.trx"
          reporter: dotnet-trx

  sign:
    needs: build
    runs-on: windows-latest
    permissions:
      id-token: write # Required for requesting the JWT

    steps:
      - name: Install .NET SDK v${{ env.DEFAULT_DOTNET_VERSION }}
        uses: actions/setup-dotnet@v4
        with:
          dotnet-version: ${{ env.DEFAULT_DOTNET_VERSION }}

      - name: Download Package List
        uses: actions/download-artifact@v4
        with:
          name: nuget-packages
          path: ${{ github.workspace }}/packages

      - name: Download NuGet package list
        uses: actions/download-artifact@v4
        with:
          name: nuget-list
          path: ${{ github.workspace }}

      - name: Install Signing Tool
        run: dotnet tool install --tool-path ./tools sign --version 0.9.1-beta.23356.1

      - name: Sign Packages
        run: >
          ./tools/sign code azure-key-vault
          **/*.nupkg
          --base-directory "${{ github.workspace }}/packages"
          --file-list "${{ github.workspace }}/SignClientFileList.txt"
          --timestamp-url "http://timestamp.digicert.com"
          --publisher-name ".NET Foundation"
          --description ".NET Aspire Community Toolkit"
          --description-url "https://github.com/CommunityToolkit/Aspire"
          --azure-key-vault-url "${{ secrets.SIGN_KEY_VAULT_URL }}"
          --azure-key-vault-client-id ${{ secrets.SIGN_CLIENT_ID }}
          --azure-key-vault-client-secret "${{ secrets.SIGN_CLIENT_SECRET }}"
          --azure-key-vault-tenant-id ${{ secrets.SIGN_TENANT_ID }}
          --azure-key-vault-certificate "${{ secrets.SIGN_CERTIFICATE }}"
          --verbosity Information

      - name: Upload Signed Packages as Artifacts (for release)
        uses: actions/upload-artifact@v4
        with:
          name: signed-nuget-packages
          if-no-files-found: error
          path: |
            ${{ github.workspace }}/packages/**/*.nupkg

  release:
    needs: sign
    runs-on: ubuntu-latest
    environment:
      name: release
    steps:
      - name: Download package
        uses: actions/download-artifact@v4
        with:
          name: signed-nuget-packages

      - name: Release
        uses: softprops/action-gh-release@v2
        with:
          files: |
            ./*.nupkg

  publish-nuget:
    needs: sign
    runs-on: ubuntu-latest
    environment:
      name: nuget-stable
    steps:
      - name: Download package
        uses: actions/download-artifact@v4
        with:
          name: signed-nuget-packages

      - name: Publish to NuGet
        run: dotnet nuget push ./*.nupkg --source "https://api.nuget.org/v3/index.json" --api-key ${{ secrets.NUGET_PACKAGE_PUSH_TOKEN }}
<<<<<<< HEAD

  publish-coverage:
    if: github.actor != 'dependabot[bot]'
    needs: build
    uses: ./.github/workflows/code-coverage.yml
    secrets: inherit
=======
>>>>>>> a393f25b
<|MERGE_RESOLUTION|>--- conflicted
+++ resolved
@@ -245,12 +245,9 @@
 
       - name: Publish to NuGet
         run: dotnet nuget push ./*.nupkg --source "https://api.nuget.org/v3/index.json" --api-key ${{ secrets.NUGET_PACKAGE_PUSH_TOKEN }}
-<<<<<<< HEAD
 
   publish-coverage:
     if: github.actor != 'dependabot[bot]'
     needs: build
     uses: ./.github/workflows/code-coverage.yml
-    secrets: inherit
-=======
->>>>>>> a393f25b
+    secrets: inherit