name: "Setup Runtimes, Caching, and Tools"
description: "Setup various runtimes, cache dependencies, and initialize tools"
inputs:
  name:
    description: "The name of the project or environment to configure"
    required: true
  docker-username:
    description: "The Docker username"
    required: true
  docker-password:
    description: "The Docker password"
    required: true
  docker-registry:
    description: "The Docker registry"
    required: true
runs:
  using: "composite"
  steps:
    - name: Setup .NET
      uses: actions/setup-dotnet@v4
      with:
        dotnet-version: |
          8.0.x
          9.0.x
          10.0.x

    - name: Set up Python
      uses: actions/setup-python@v5
      with:
        python-version: "3.11"

    - name: Install Uvicorn
      shell: bash
      run: |
        python -m pip install --upgrade pip
        pip install uvicorn

    - uses: astral-sh/setup-uv@v5
      name: Install uv
      with:
        enable-cache: false

    - uses: actions/setup-go@v6
      name: Set up Go
      with:
        go-version: "^1.25.4"
        cache-dependency-path: |
          ./examples/golang/gin-api/go.sum

    - uses: actions/setup-java@v4
      name: Set up Java
      with:
        distribution: "microsoft"
        java-version: "21"

    - uses: actions/setup-node@v4
      name: Set up Node.js
      with:
        node-version: "latest"

    - uses: denoland/setup-deno@v2
      name: Setup Deno
      with:
        deno-version: v2.5.4

    - uses: oven-sh/setup-bun@v2
      name: Setup Bun
      with:
        bun-version: latest

    - uses: actions/cache@v4
      name: Cache NuGet packages
      with:
        path: ~/.nuget/packages
        key: ${{ runner.os }}-nuget-${{ hashFiles('Directory.Packages.props') }}
        restore-keys: |
          ${{ runner.os }}-nuget-

    - uses: Swatinem/rust-cache@v2
      name: Cache Rust packages
      with:
        workspaces: "examples/rust/actix_api -> target"

    - name: Setup .NET dev certs
      shell: bash
      if: ${{ matrix.os == 'ubuntu-latest' }}
      run: |
        dotnet dev-certs https --trust

    - name: Setup Node globals
      shell: bash
      if: ${{ contains(inputs.name, 'Node') }}
      run: |
        npm install -g turbo
        npm install -g nx

    - name: Login to docker
      uses: docker/login-action@v3
      # only run if there was a docker-username and password provided
      # this is because builds from forks will not have access to secrets
      # and we don't want to fail the workflow if they don't have access to secrets
      if: ${{ inputs.docker-username != '' && inputs.docker-password != '' }}
      with:
        username: ${{ inputs.docker-username }}
        password: ${{ inputs.docker-password }}
        registry: ${{ inputs.docker-registry }}

    - uses: dapr/setup-dapr@v2
      name: Setup Dapr
      if: ${{ contains(inputs.name, 'Dapr') }}
      with:
        version: ${{ env.DAPR_VERSION }}

    - name: Init Dapr
      shell: bash
      if: ${{ matrix.os == 'ubuntu-latest' && contains(inputs.name, 'Dapr') }}
      run: |
        dapr init --runtime-version=${{ env.DAPR_VERSION }}
        dapr --version
<<<<<<< HEAD
=======

    - uses: ai-action/setup-ollama@v1
      name: Setup Ollama
      if: ${{ inputs.name == 'Full' || contains(inputs.name, 'Hosting.Ollama') }}
      with:
        version: 0.11.8
>>>>>>> 59a501b5
<|MERGE_RESOLUTION|>--- conflicted
+++ resolved
@@ -117,12 +117,9 @@
       run: |
         dapr init --runtime-version=${{ env.DAPR_VERSION }}
         dapr --version
-<<<<<<< HEAD
-=======
 
     - uses: ai-action/setup-ollama@v1
       name: Setup Ollama
       if: ${{ inputs.name == 'Full' || contains(inputs.name, 'Hosting.Ollama') }}
       with:
         version: 0.11.8
->>>>>>> 59a501b5
