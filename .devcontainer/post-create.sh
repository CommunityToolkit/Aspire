--- conflicted
+++ resolved
@@ -25,12 +25,10 @@
 echo Installing uvicorn
 pip install uvicorn
 
-<<<<<<< HEAD
 echo Setting up dapr
 dapr init
-=======
+
 echo Installing uv
 pip install uv
->>>>>>> ea14cbe3
 
 echo Done!