--- conflicted
+++ resolved
@@ -9,7 +9,7 @@
 /// Adds a trait to propagate the required tool name to the xUnit pipeline.
 /// </summary>
 [AttributeUsage(AttributeTargets.Class | AttributeTargets.Method, AllowMultiple = true)]
-public sealed class RequiresAuthenticatedToolAttribute : Attribute
+public sealed class RequiresAuthenticatedToolAttribute : Attribute, ITraitAttribute
 {
     /// <summary>Initializes a new instance of the <see cref="RequiresAuthenticatedToolAttribute"/> class.</summary>
     /// <param name="toolName">The name of the external tool required for the test.</param>
@@ -35,16 +35,6 @@
     /// <summary>Gets a value indicating whether authenticated tools are supported in the current environment.</summary>
     public static bool IsSupported => !PlatformDetection.IsRunningOnCI;
 
-<<<<<<< HEAD
-    public IEnumerable<KeyValuePair<string, string>> GetTraits()
-    {
-        yield return new KeyValuePair<string, string>("RequiresTools", ToolName);
-
-        if (!IsSupported)
-        {
-            yield return new KeyValuePair<string, string>("category", "unsupported-platform");
-        }
-=======
     public IReadOnlyCollection<KeyValuePair<string, string>> GetTraits()
     {
         IReadOnlyCollection<KeyValuePair<string, string>> traits = [new("RequiresTools", ToolName)];
@@ -55,6 +45,5 @@
         }
 
         return traits;
->>>>>>> c3fab495
     }
 }