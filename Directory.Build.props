<Project>
  <Import Project="eng\apicompat\PublicApiAnalyzer.props" />
  <Import Project="eng\apicompat\PublicApiAnalyzer.targets" />
  
  <!-- See https://aka.ms/dotnet/msbuild/customize for more details on customizing your build -->
  <PropertyGroup>
    <TargetFramework>net8.0</TargetFramework>
    <LangVersion>latest</LangVersion>

    <ImplicitUsings>enable</ImplicitUsings>
    <Nullable>enable</Nullable>

    <AspireVersion>8.2.0</AspireVersion>
    <AspNetCoreVersion>8.0.7</AspNetCoreVersion>
    <OpenTelemetryVersion>1.9.0</OpenTelemetryVersion>
    <TestContainersVersion>3.10.0</TestContainersVersion>
    <IsPackable>false</IsPackable>
    <UsePublicApiAnalyzers>true</UsePublicApiAnalyzers>
    <TreatWarningsAsErrors>true</TreatWarningsAsErrors>
<<<<<<< HEAD

    <RepoRoot>$(MSBuildThisFileDirectory)</RepoRoot>
</PropertyGroup>
=======
  </PropertyGroup>

  <PropertyGroup>
    <ContinuousIntegrationBuild>false</ContinuousIntegrationBuild>
    <ContinuousIntegrationBuild Condition="'$(CI)' == 'true'">true</ContinuousIntegrationBuild>
  </PropertyGroup>
>>>>>>> b6e837e6
</Project><|MERGE_RESOLUTION|>--- conflicted
+++ resolved
@@ -17,16 +17,12 @@
     <IsPackable>false</IsPackable>
     <UsePublicApiAnalyzers>true</UsePublicApiAnalyzers>
     <TreatWarningsAsErrors>true</TreatWarningsAsErrors>
-<<<<<<< HEAD
 
     <RepoRoot>$(MSBuildThisFileDirectory)</RepoRoot>
 </PropertyGroup>
-=======
-  </PropertyGroup>
 
   <PropertyGroup>
     <ContinuousIntegrationBuild>false</ContinuousIntegrationBuild>
     <ContinuousIntegrationBuild Condition="'$(CI)' == 'true'">true</ContinuousIntegrationBuild>
   </PropertyGroup>
->>>>>>> b6e837e6
 </Project>