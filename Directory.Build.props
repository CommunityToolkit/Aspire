--- conflicted
+++ resolved
@@ -11,13 +11,8 @@
     <ImplicitUsings>enable</ImplicitUsings>
     <Nullable>enable</Nullable>
 
-<<<<<<< HEAD
     <AspireMajorVersion>13</AspireMajorVersion>
     <AspireVersion>$(AspireMajorVersion).0.0-preview.1.25531.6</AspireVersion>
-=======
-    <AspireMajorVersion>9</AspireMajorVersion>
-    <AspireVersion>$(AspireMajorVersion).5.2</AspireVersion>
->>>>>>> 4ad68adc
     <AspireAppHostSdkVersion>$(AspireVersion)</AspireAppHostSdkVersion>
     <AspirePreviewSuffix>preview.1.25522.3</AspirePreviewSuffix>
     <AspNetCoreVersion>9.0.0</AspNetCoreVersion>
@@ -45,11 +40,7 @@
 
   <!-- Versioning -->
   <PropertyGroup>
-<<<<<<< HEAD
     <ToolkitMinorVersion>0</ToolkitMinorVersion>
-=======
-    <ToolkitMinorVersion>9</ToolkitMinorVersion>
->>>>>>> 4ad68adc
     <ToolkitPatchVersion>0</ToolkitPatchVersion>
     <ToolkitPreviewVersion>preview.1</ToolkitPreviewVersion>
 
