<Project>
  <PropertyGroup>
    <ManagePackageVersionsCentrally>true</ManagePackageVersionsCentrally>
  </PropertyGroup>
  <ItemGroup>
    <!-- Aspire packages -->
    <PackageVersion Include="Aspire.Hosting" Version="$(AspireVersion)" />
    <PackageVersion Include="Aspire.Hosting.AppHost" Version="$(AspireVersion)" />
    <PackageVersion Include="Aspire.Hosting.NodeJS" Version="$(AspireVersion)" />
    <PackageVersion Include="Aspire.Hosting.Python" Version="$(AspireVersion)" />
    <PackageVersion Include="Aspire.Hosting.SqlServer" Version="$(AspireVersion)" />
    <!-- AspNetCore packages -->
    <PackageVersion Include="AspNetCore.HealthChecks.SqlServer" Version="8.0.2" />
    <PackageVersion Include="Microsoft.AspNetCore.Components.QuickGrid" Version="$(AspNetCoreVersion)" />
    <PackageVersion Include="Microsoft.AspNetCore.OpenApi" Version="8.0.11" />
    <PackageVersion Include="Microsoft.Extensions.Configuration.Binder" Version="$(DotNetExtensionsVersion)" />
    <PackageVersion Include="Microsoft.Extensions.Hosting.Abstractions" Version="$(DotNetExtensionsVersion)" />
    <PackageVersion Include="Swashbuckle.AspNetCore" Version="7.0.0" />
    <!-- .NET packages -->
    <PackageVersion Include="Microsoft.Extensions.Http.Resilience" Version="$(DotNetExtensionsVersion)" />
    <PackageVersion Include="Microsoft.Extensions.ServiceDiscovery" Version="$(DotNetExtensionsVersion)" />
    <PackageVersion Include="Microsoft.Extensions.Hosting" Version="$(DotNetExtensionsVersion)" />
    <PackageVersion Include="Microsoft.SourceLink.GitHub" Version="8.0.0" />
    <PackageVersion Include="Microsoft.Extensions.Diagnostics.HealthChecks" Version="$(DotNetExtensionsVersion)" />
    <!-- OpenTelemetry packages -->
    <PackageVersion Include="OpenTelemetry.Exporter.OpenTelemetryProtocol" Version="$(OpenTelemetryVersion)" />
    <PackageVersion Include="OpenTelemetry.Extensions.Hosting" Version="$(OpenTelemetryVersion)" />
    <PackageVersion Include="OpenTelemetry.Instrumentation.AspNetCore" Version="$(OpenTelemetryVersion)" />
    <PackageVersion Include="OpenTelemetry.Instrumentation.Http" Version="$(OpenTelemetryVersion)" />
    <PackageVersion Include="OpenTelemetry.Instrumentation.Runtime" Version="$(OpenTelemetryVersion)" />
    <PackageVersion Include="OpenTelemetry.Exporter.InMemory" Version="$(OpenTelemetryVersion)" />
    <!-- Testing packages -->
    <PackageVersion Include="Aspire.Hosting.Testing" Version="$(AspireVersion)" />
    <PackageVersion Include="coverlet.collector" Version="6.0.2" />
    <PackageVersion Include="FluentAssertions" Version="6.12.2" />
    <PackageVersion Include="MartinCostello.Logging.XUnit" Version="0.4.0" />
    <PackageVersion Include="Microsoft.NET.Test.Sdk" Version="17.11.1" />
    <PackageVersion Include="xunit" Version="2.9.2" />
    <PackageVersion Include="xunit.runner.visualstudio" Version="2.8.2" />
    <PackageVersion Include="xunit.extensibility.execution" Version="2.9.2" />
<<<<<<< HEAD
    <PackageVersion Include="Microsoft.DotNet.XUnitExtensions" Version="9.0.0-beta.24568.1" />
=======
    <PackageVersion Include="Microsoft.DotNet.XUnitExtensions" Version=" 9.0.0-beta.24568.1" />
>>>>>>> 02802ac9
    <!-- External packages -->
    <PackageVersion Include="JsonSchema.Net" Version="7.2.3" />
    <PackageVersion Include="OllamaSharp" Version="4.0.7" />
    <PackageVersion Include="MeiliSearch" Version="0.15.4" />
    <PackageVersion Include="Microsoft.SqlServer.DacFx" Version="162.4.92" />
    <PackageVersion Include="Microsoft.Build" Version="17.11.4" />
    <PackageVersion Include="Microsoft.Build.Locator" Version="1.7.8" />
    <!-- Build dependencies -->
    <PackageVersion Include="Microsoft.CodeAnalysis.PublicApiAnalyzers" Version="3.3.4" />
    <!-- Testcontainers packages -->
    <PackageVersion Include="Testcontainers" Version="$(TestContainersVersion)" />
  </ItemGroup>
</Project><|MERGE_RESOLUTION|>--- conflicted
+++ resolved
@@ -38,11 +38,7 @@
     <PackageVersion Include="xunit" Version="2.9.2" />
     <PackageVersion Include="xunit.runner.visualstudio" Version="2.8.2" />
     <PackageVersion Include="xunit.extensibility.execution" Version="2.9.2" />
-<<<<<<< HEAD
-    <PackageVersion Include="Microsoft.DotNet.XUnitExtensions" Version="9.0.0-beta.24568.1" />
-=======
     <PackageVersion Include="Microsoft.DotNet.XUnitExtensions" Version=" 9.0.0-beta.24568.1" />
->>>>>>> 02802ac9
     <!-- External packages -->
     <PackageVersion Include="JsonSchema.Net" Version="7.2.3" />
     <PackageVersion Include="OllamaSharp" Version="4.0.7" />
