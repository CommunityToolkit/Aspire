--- conflicted
+++ resolved
@@ -50,12 +50,9 @@
     <PackageVersion Include="Microsoft.SqlServer.DacFx" Version="162.5.57" />
     <PackageVersion Include="Microsoft.Build" Version="17.11.4" />
     <PackageVersion Include="Microsoft.Build.Locator" Version="1.7.8" />
-<<<<<<< HEAD
     <PackageVersion Include="MassTransit.RabbitMQ" Version="8.3.2" />
-=======
     <PackageVersion Include="EventStore.Client.Extensions.OpenTelemetry" Version="23.3.7" />
     <PackageVersion Include="EventStore.Client.Grpc.Streams" Version="23.3.7" />
->>>>>>> 8b6bf620
     <!-- Build dependencies -->
     <PackageVersion Include="Microsoft.CodeAnalysis.PublicApiAnalyzers" Version="3.3.4" />
     <!-- Testcontainers packages -->
