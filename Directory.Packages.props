<Project>
  <PropertyGroup>
    <ManagePackageVersionsCentrally>true</ManagePackageVersionsCentrally>

  </PropertyGroup>
  <ItemGroup Label="Aspire Packages">
    <!-- Aspire packages -->
    <PackageVersion Include="Aspire.Hosting" Version="$(AspireVersion)" />
    <PackageVersion Include="Aspire.Hosting.AppHost" Version="$(AspireVersion)" />
    <PackageVersion Include="Aspire.Hosting.Azure.Storage" Version="$(AspireVersion)" />
    <PackageVersion Include="Aspire.Hosting.Dapr" Version="$(AspireVersion)" />
    <PackageVersion Include="Aspire.Hosting.Azure.AppContainers" Version="$(AspireVersion)" />
    <PackageVersion Include="Aspire.Hosting.Azure.Redis" Version="$(AspireVersion)" />
    <PackageVersion Include="Aspire.Hosting.Keycloak" Version="$(AspireVersion)" />
    <PackageVersion Include="Aspire.Keycloak.Authentication" Version="$(AspireVersion)" />
    <PackageVersion Include="Aspire.Hosting.NodeJS" Version="$(AspireVersion)" />
    <PackageVersion Include="Aspire.Hosting.PostgreSQL" Version="$(AspireVersion)" />
    <PackageVersion Include="Aspire.Hosting.Python" Version="$(AspireVersion)" />
    <PackageVersion Include="Aspire.Hosting.Rabbitmq" Version="$(AspireVersion)" />
    <PackageVersion Include="Aspire.Hosting.Redis" Version="$(AspireVersion)" />
    <PackageVersion Include="Aspire.Hosting.MongoDB" Version="$(AspireVersion)" />
    <PackageVersion Include="Aspire.Hosting.MySql" Version="$(AspireVersion)" />
    <PackageVersion Include="Aspire.Hosting.SqlServer" Version="$(AspireVersion)" />
  </ItemGroup>
  <ItemGroup Label="Core Packages">
    <!-- AspNetCore packages -->
    <PackageVersion Include="AspNetCore.HealthChecks.Rabbitmq" Version="9.0.0" />
    <PackageVersion Include="AspNetCore.HealthChecks.RavenDB" Version="9.0.0" />
    <PackageVersion Include="AspNetCore.HealthChecks.Sqlite" Version="9.0.0" />
    <PackageVersion Include="AspNetCore.HealthChecks.SqlServer" Version="9.0.0" />
    <PackageVersion Include="AspNetCore.HealthChecks.SurrealDb" Version="9.0.0" />
    <PackageVersion Include="AspNetCore.HealthChecks.Uris" Version="9.0.0" />
    <PackageVersion Include="Dapr.AspNetCore" Version="1.15.3" />
    <PackageVersion Include="Dapr.Client" Version="1.15.3" />
    <PackageVersion Include="Microsoft.AspNetCore.Components.QuickGrid" Version="$(AspNetCoreVersion)" />
    <PackageVersion Include="Microsoft.AspNetCore.OpenApi" Version="8.0.20" />
    <PackageVersion Include="Microsoft.DotNet.PlatformAbstractions" Version="3.1.6" />
    <PackageVersion Include="Microsoft.EntityFrameworkCore.Design" Version="9.0.9">
      <IncludeAssets>runtime; build; native; contentfiles; analyzers; buildtransitive</IncludeAssets>
      <PrivateAssets>all</PrivateAssets>
    </PackageVersion>
    <PackageVersion Include="Microsoft.Extensions.AI" Version="$(MEAIVersion)" />
    <PackageVersion Include="Microsoft.Extensions.Configuration.Binder" Version="$(DotNetExtensionsVersion)" />
    <PackageVersion Include="Microsoft.Extensions.DependencyModel" Version="$(DotNetExtensionsVersion)" />
    <PackageVersion Include="Microsoft.Extensions.Http" Version="$(DotNetExtensionsVersion)" />
    <PackageVersion Include="Microsoft.Extensions.Hosting.Abstractions" Version="$(DotNetExtensionsVersion)" />
    <PackageVersion Include="Microsoft.Extensions.Logging.Abstractions" Version="$(DotNetExtensionsVersion)" />
    <!-- .NET packages -->
    <PackageVersion Include="Microsoft.Extensions.Http.Resilience" Version="9.9.0" />
    <PackageVersion Include="Microsoft.Extensions.ServiceDiscovery" Version="$(ServiceDiscoveryVersion)" />
    <PackageVersion Include="Microsoft.Extensions.Hosting" Version="$(DotNetExtensionsVersion)" />
    <PackageVersion Include="Microsoft.Extensions.Options" Version="$(DotNetExtensionsVersion)" />
    <PackageVersion Include="Microsoft.SourceLink.GitHub" Version="8.0.0" />
    <PackageVersion Include="Microsoft.Extensions.Diagnostics.HealthChecks" Version="$(DotNetExtensionsVersion)" />
    <!-- OpenTelemetry packages -->
    <PackageVersion Include="OpenTelemetry.Exporter.OpenTelemetryProtocol" Version="$(OpenTelemetryVersion)" />
    <PackageVersion Include="OpenTelemetry.Extensions.Hosting" Version="$(OpenTelemetryVersion)" />
    <PackageVersion Include="OpenTelemetry.Instrumentation.AspNetCore" Version="$(OpenTelemetryVersion)" />
    <PackageVersion Include="OpenTelemetry.Instrumentation.EntityFrameworkCore" Version="$(OpenTelemetryVersion)-beta.2" />
    <PackageVersion Include="OpenTelemetry.Instrumentation.Http" Version="$(OpenTelemetryVersion)" />
    <PackageVersion Include="OpenTelemetry.Instrumentation.Runtime" Version="$(OpenTelemetryVersion)" />
    <PackageVersion Include="OpenTelemetry.Exporter.InMemory" Version="$(OpenTelemetryVersion)" />
  </ItemGroup>
  <ItemGroup Label="Build Dependencies">
    <PackageVersion Include="Microsoft.DotNet.GenAPI.Task" Version="9.0.103-servicing.25071.13" />
  </ItemGroup>
  <ItemGroup Label="Integration Packages">
    <!-- External packages -->
    <PackageVersion Include="Azure.Provisioning.AppContainers" Version="1.1.0" />
    <PackageVersion Include="JsonSchema.Net" Version="7.4.0" />
    <PackageVersion Include="OllamaSharp" Version="5.4.6" />
    <PackageVersion Include="OpenFeature.Contrib.GOFeatureFlag" Version="0.2.1" />
    <PackageVersion Include="Minio" Version="6.0.5" />
    <PackageVersion Include="MassTransit" Version="8.5.5" />
    <PackageVersion Include="MassTransit.ActiveMQ" Version="8.5.5" />
    <PackageVersion Include="MassTransit.RabbitMQ" Version="8.5.5" />
    <PackageVersion Include="MeiliSearch" Version="0.17.1" />
    <PackageVersion Include="Microsoft.Data.Sqlite" Version="9.0.9" />
    <PackageVersion Include="Microsoft.EntityFrameworkCore.Sqlite" Version="9.0.9" />
    <PackageVersion Include="Microsoft.Extensions.Diagnostics.HealthChecks.EntityFrameworkCore" Version="8.0.20" />
<<<<<<< HEAD
    <PackageVersion Include="Microsoft.SqlServer.DacFx" Version="170.1.61" />
    <PackageVersion Include="Microsoft.Build" Version="17.14.28" />
    <PackageVersion Include="Microsoft.Build.Locator" Version="1.10.12" />
=======
    <PackageVersion Include="Microsoft.SqlServer.DacFx" Version="170.2.70" />
    <PackageVersion Include="Microsoft.Build" Version="17.11.48" />
    <PackageVersion Include="Microsoft.Build.Locator" Version="1.10.2" />
>>>>>>> ce0d983b
    <PackageVersion Include="ErikEJ.Dacpac.Chinook" Version="1.0.0" />
    <PackageVersion Include="RavenDB.Client" Version="6.2.1" />
    <PackageVersion Include="RavenDB.TestDriver" Version="6.2.1" />
    <PackageVersion Include="YamlDotNet" Version="16.3.0" />
    <PackageVersion Include="SurrealDb.MinimalApis.Extensions" Version="0.9.0" />
    <PackageVersion Include="SurrealDb.Net" Version="0.9.0" />
    <PackageVersion Include="Swashbuckle.AspNetCore" Version="7.3.1" />
    <PackageVersion Include="Microsoft.PowerShell.SDK" Version="7.4.10" />
    <PackageVersion Include="ModelContextProtocol" Version="0.3.0-preview.1" />
    <PackageVersion Include="ModelContextProtocol.AspNetCore" Version="0.3.0-preview.1" />
    <PackageVersion Include="KurrentDB.Client" Version="1.1.0" />
  </ItemGroup>
  <ItemGroup Label="Testing">
    <!-- Testing packages -->
    <PackageVersion Include="Aspire.Hosting.Testing" Version="$(AspireVersion)" />
    <PackageVersion Include="Bogus" Version="35.6.3" />
    <PackageVersion Include="coverlet.collector" Version="6.0.4" />
    <PackageVersion Include="OpenFeature.Contrib.Providers.Flagd" Version="0.3.3" />
    <PackageVersion Include="OpenFeature.Providers.Ofrep" Version="0.1.2" />
    <PackageVersion Include="MartinCostello.Logging.XUnit" Version="0.6.0" />
    <PackageVersion Include="Microsoft.NET.Test.Sdk" Version="17.14.1" />
    <PackageVersion Include="xunit" Version="2.9.3" />
    <PackageVersion Include="xunit.runner.visualstudio" Version="2.8.2" />
    <PackageVersion Include="xunit.extensibility.execution" Version="2.9.3" />
    <PackageVersion Include="Microsoft.DotNet.XUnitExtensions" Version="9.0.0-beta.24568.1" />
    <PackageVersion Include="GitHubActionsTestLogger" Version="2.4.1" />
    <PackageVersion Include="Moq" Version="$(MoqVersion)" />
    <!-- Build dependencies -->
    <PackageVersion Include="Microsoft.CodeAnalysis.PublicApiAnalyzers" Version="3.3.4" />
    <!-- Testcontainers packages -->
    <PackageVersion Include="Testcontainers" Version="$(TestContainersVersion)" />
    <PackageVersion Include="Testcontainers.MsSql" Version="$(TestContainersVersion)" />
  </ItemGroup>

  <ItemGroup Label="System">
    <PackageVersion Include="System.Linq.Async" Version="6.0.1" />
    <PackageVersion Include="System.Linq.AsyncEnumerable" Version="$(DotNetExtensionsVersion)" />
  </ItemGroup>
</Project><|MERGE_RESOLUTION|>--- conflicted
+++ resolved
@@ -78,15 +78,9 @@
     <PackageVersion Include="Microsoft.Data.Sqlite" Version="9.0.9" />
     <PackageVersion Include="Microsoft.EntityFrameworkCore.Sqlite" Version="9.0.9" />
     <PackageVersion Include="Microsoft.Extensions.Diagnostics.HealthChecks.EntityFrameworkCore" Version="8.0.20" />
-<<<<<<< HEAD
-    <PackageVersion Include="Microsoft.SqlServer.DacFx" Version="170.1.61" />
+    <PackageVersion Include="Microsoft.SqlServer.DacFx" Version="170.2.70" />
     <PackageVersion Include="Microsoft.Build" Version="17.14.28" />
     <PackageVersion Include="Microsoft.Build.Locator" Version="1.10.12" />
-=======
-    <PackageVersion Include="Microsoft.SqlServer.DacFx" Version="170.2.70" />
-    <PackageVersion Include="Microsoft.Build" Version="17.11.48" />
-    <PackageVersion Include="Microsoft.Build.Locator" Version="1.10.2" />
->>>>>>> ce0d983b
     <PackageVersion Include="ErikEJ.Dacpac.Chinook" Version="1.0.0" />
     <PackageVersion Include="RavenDB.Client" Version="6.2.1" />
     <PackageVersion Include="RavenDB.TestDriver" Version="6.2.1" />
