<Project>
  <PropertyGroup>
    <ManagePackageVersionsCentrally>true</ManagePackageVersionsCentrally>
  </PropertyGroup>
  <ItemGroup>
    <!-- Aspire packages -->
    <PackageVersion Include="Aspire.Hosting" Version="$(AspireVersion)" />
    <PackageVersion Include="Aspire.Hosting.AppHost" Version="$(AspireVersion)" />
    <PackageVersion Include="Aspire.Hosting.NodeJS" Version="$(AspireVersion)" />
    <PackageVersion Include="JsonSchema.Net" Version="7.2.3" />
    <!-- AspNetCore packages -->
    <PackageVersion Include="Microsoft.AspNetCore.OpenApi" Version="$(AspNetCoreVersion)" />
    <PackageVersion Include="Microsoft.Extensions.Configuration.Binder" Version="8.0.2" />
    <PackageVersion Include="Microsoft.Extensions.Hosting.Abstractions" Version="8.0.1" />
<<<<<<< HEAD
    <PackageVersion Include="Swashbuckle.AspNetCore" Version="6.6.2" />
    <PackageVersion Include="AspNetCore.HealthChecks.NpgSql" Version="8.0.2" />
=======
    <PackageVersion Include="Swashbuckle.AspNetCore" Version="6.9.0" />
>>>>>>> db7106a8
    <!-- .NET packages -->
    <PackageVersion Include="Microsoft.Extensions.Http.Resilience" Version="8.10.0" />
    <PackageVersion Include="Microsoft.Extensions.ServiceDiscovery" Version="8.2.1" />
    <PackageVersion Include="Microsoft.Extensions.Hosting" Version="8.0.1" />
    <PackageVersion Include="Microsoft.SourceLink.GitHub" Version="8.0.0" />
    <PackageVersion Include="Microsoft.Extensions.Diagnostics.HealthChecks" Version="8.0.10" />
    <!-- OpenTelemetry packages -->
    <PackageVersion Include="OpenTelemetry.Exporter.OpenTelemetryProtocol" Version="$(OpenTelemetryVersion)" />
    <PackageVersion Include="OpenTelemetry.Extensions.Hosting" Version="$(OpenTelemetryVersion)" />
    <PackageVersion Include="OpenTelemetry.Instrumentation.AspNetCore" Version="$(OpenTelemetryVersion)" />
    <PackageVersion Include="OpenTelemetry.Instrumentation.Http" Version="$(OpenTelemetryVersion)" />
    <PackageVersion Include="OpenTelemetry.Instrumentation.Runtime" Version="$(OpenTelemetryVersion)" />
    <PackageVersion Include="OpenTelemetry.Exporter.InMemory" Version="$(OpenTelemetryVersion)" />
    <!-- Testing packages -->
    <PackageVersion Include="Aspire.Hosting.Testing" Version="$(AspireVersion)" />
    <PackageVersion Include="coverlet.collector" Version="6.0.2" />
    <PackageVersion Include="FluentAssertions" Version="6.12.1" />
    <PackageVersion Include="MartinCostello.Logging.XUnit" Version="0.4.0" />
    <PackageVersion Include="Microsoft.NET.Test.Sdk" Version="17.11.1" />
    <PackageVersion Include="xunit" Version="2.9.2" />
    <PackageVersion Include="xunit.runner.visualstudio" Version="2.8.2" />
    <PackageVersion Include="xunit.extensibility.execution" Version="2.9.2" />
    <PackageVersion Include="Microsoft.DotNet.XUnitExtensions" Version="8.0.0-beta.24516.1" />
    <!-- External packages -->
    <PackageVersion Include="OllamaSharp" Version="3.0.15" />
    <PackageVersion Include="MeiliSearch" Version="0.15.3" />
    <PackageVersion Include="Marten" Version="7.29.0" />
    <!-- Build dependencies -->
    <PackageVersion Include="Microsoft.CodeAnalysis.PublicApiAnalyzers" Version="3.3.4" />
    <!-- Testcontainers packages -->
    <PackageVersion Include="Testcontainers" Version="$(TestContainersVersion)" />
    <PackageVersion Include="Testcontainers.PostgreSql" Version="$(TestContainersVersion)" />
  </ItemGroup>
</Project><|MERGE_RESOLUTION|>--- conflicted
+++ resolved
@@ -12,12 +12,8 @@
     <PackageVersion Include="Microsoft.AspNetCore.OpenApi" Version="$(AspNetCoreVersion)" />
     <PackageVersion Include="Microsoft.Extensions.Configuration.Binder" Version="8.0.2" />
     <PackageVersion Include="Microsoft.Extensions.Hosting.Abstractions" Version="8.0.1" />
-<<<<<<< HEAD
-    <PackageVersion Include="Swashbuckle.AspNetCore" Version="6.6.2" />
     <PackageVersion Include="AspNetCore.HealthChecks.NpgSql" Version="8.0.2" />
-=======
     <PackageVersion Include="Swashbuckle.AspNetCore" Version="6.9.0" />
->>>>>>> db7106a8
     <!-- .NET packages -->
     <PackageVersion Include="Microsoft.Extensions.Http.Resilience" Version="8.10.0" />
     <PackageVersion Include="Microsoft.Extensions.ServiceDiscovery" Version="8.2.1" />
