using Aspire.Hosting.ApplicationModel;
using Aspire.Hosting.JavaScript;
using CommunityToolkit.Hosting.Utils;
using Microsoft.Extensions.DependencyInjection;

namespace Aspire.Hosting;

/// <summary>
/// Provides extension methods for adding the MCP Inspector to an <see cref="IDistributedApplicationBuilder"/>.
/// </summary>
public static class McpInspectorResourceBuilderExtensions
{
    /// <summary>
    /// Adds a MCP Inspector container resource to the <see cref="IDistributedApplicationBuilder"/>.
    /// </summary>
    /// <param name="builder">The <see cref="IDistributedApplicationBuilder"/> to which the MCP Inspector resource will be added.</param>
    /// <param name="name">The name of the MCP Inspector container resource.</param>
    /// <param name="clientPort">The port for the client application. Defaults to 6274.</param>
    /// <param name="serverPort">The port for the server proxy application. Defaults to 6277.</param>
    /// <param name="inspectorVersion">The version of the Inspector app to use</param>
    [Obsolete("Use the overload with McpInspectorOptions instead. This overload will be removed in the next version.")]
    public static IResourceBuilder<McpInspectorResource> AddMcpInspector(this IDistributedApplicationBuilder builder, [ResourceName] string name, int clientPort = 6274, int serverPort = 6277, string inspectorVersion = McpInspectorResource.InspectorVersion)
    {
        ArgumentNullException.ThrowIfNull(builder);

        return AddMcpInspector(builder, name, options =>
        {
            options.ClientPort = clientPort;
            options.ServerPort = serverPort;
            options.InspectorVersion = inspectorVersion;
        });
    }

    /// <summary>
    /// Adds a MCP Inspector container resource to the <see cref="IDistributedApplicationBuilder"/> using an options object.
    /// </summary>
    /// <param name="builder">The <see cref="IDistributedApplicationBuilder"/> to which the MCP Inspector resource will be added.</param>
    /// <param name="name">The name of the MCP Inspector container resource.</param>
    /// <param name="options">The <see cref="McpInspectorOptions"/> to configure the MCP Inspector resource.</param>
    /// <returns>A reference to the <see cref="IResourceBuilder{McpInspectorResource}"/> for further configuration.</returns>
    /// <remarks>
    /// By default, the MCP Inspector uses npm/npx. To use a different package manager, chain the appropriate method:
    /// <code>
    /// builder.AddMcpInspector("inspector")
    ///     .WithYarn();
    /// </code>
    /// </remarks>
    public static IResourceBuilder<McpInspectorResource> AddMcpInspector(this IDistributedApplicationBuilder builder, [ResourceName] string name, McpInspectorOptions options)
    {
        ArgumentNullException.ThrowIfNull(builder);
        ArgumentNullException.ThrowIfNull(options);

        var proxyTokenParameter = options.ProxyToken?.Resource ?? ParameterResourceBuilderExtensions.CreateDefaultPasswordParameter(builder, $"{name}-proxyToken");

<<<<<<< HEAD
        var resource = builder.AddResource(new McpInspectorResource(name))
            .WithNpm(install: true, installArgs: ["-y", $"@modelcontextprotocol/inspector@{options.InspectorVersion}", "--no-save", "--no-package-lock"])
            .WithCommand("npx")
            .WithArgs(["-y", $"@modelcontextprotocol/inspector@{options.InspectorVersion}"])
            .WithCertificateTrustConfiguration(ctx =>
            {
                if (ctx.Scope == CertificateTrustScope.Append)
                {
                    ctx.EnvironmentVariables["NODE_EXTRA_CA_CERTS"] = ctx.CertificateBundlePath;
                }
                else
                {
                    if (ctx.EnvironmentVariables.TryGetValue("NODE_OPTIONS", out var existingOptionsObj))
                    {
                        ctx.EnvironmentVariables["NODE_OPTIONS"] = existingOptionsObj switch
                        {
                            // Attempt to append to existing NODE_OPTIONS if possible, otherwise overwrite
                            string s when !string.IsNullOrEmpty(s) => $"{s} --use-openssl-ca",
                            ReferenceExpression re => ReferenceExpression.Create($"{re} --use-openssl-ca"),
                            _ => "--use-openssl-ca",
                        };
                    }
                    else
                    {
                        ctx.EnvironmentVariables["NODE_OPTIONS"] = "--use-openssl-ca";
                    }
                }

                return Task.CompletedTask;
            })
=======
        var packageName = $"@modelcontextprotocol/inspector@{options.InspectorVersion}";

        var resourceBuilder = builder.AddResource(new McpInspectorResource(name, packageName));

        resourceBuilder
>>>>>>> 4ef7859a
            .ExcludeFromManifest()
            .WithInspectorArgs()
            .WithDefaultArgs()
            .WithHttpEndpoint(isProxied: false, port: options.ClientPort, env: "CLIENT_PORT", name: McpInspectorResource.ClientEndpointName)
            .WithHttpEndpoint(isProxied: false, port: options.ServerPort, env: "SERVER_PORT", name: McpInspectorResource.ServerProxyEndpointName)
            .WithHttpHealthCheck("/", endpointName: McpInspectorResource.ClientEndpointName)
            .WithEnvironment("MCP_AUTO_OPEN_ENABLED", "false")
            .WithUrlForEndpoint(McpInspectorResource.ClientEndpointName, annotation =>
            {
                annotation.DisplayText = "Client";
                annotation.DisplayOrder = 2;
            })
            .WithUrlForEndpoint(McpInspectorResource.ServerProxyEndpointName, annotation =>
            {
                annotation.DisplayText = "Server Proxy";
                annotation.DisplayOrder = 1;
                annotation.DisplayLocation = UrlDisplayLocation.DetailsOnly;
            })
            .OnBeforeResourceStarted(async (inspectorResource, @event, ct) =>
            {
                if (inspectorResource.DefaultMcpServer is null && inspectorResource.McpServers.Count > 0)
                {
                    throw new InvalidOperationException("No default MCP server has been configured for the MCP Inspector resource, yet servers have been provided.");
                }

                var servers = inspectorResource.McpServers.ToDictionary(s => s.Name, s => new
                {
                    type = s.TransportType switch
                    {
                        McpTransportType.StreamableHttp => "streamable-http",
#pragma warning disable CS0618
                        McpTransportType.Sse => "sse",
#pragma warning restore CS0618
                        _ => throw new NotSupportedException($"The transport type {s.TransportType} is not supported.")
                    },
                    url = Combine(s.Endpoint.Url, s.Path),
                });

                var config = new { mcpServers = servers };

                await File.WriteAllTextAsync(inspectorResource.ConfigPath, System.Text.Json.JsonSerializer.Serialize(config), ct);
            })
            .WithEnvironment(ctx =>
            {
                if (ctx.Resource is not McpInspectorResource resource)
                {
                    return;
                }

                var clientEndpoint = resource.GetEndpoint(McpInspectorResource.ClientEndpointName);
                var serverProxyEndpoint = resource.GetEndpoint(McpInspectorResource.ServerProxyEndpointName);

                if (clientEndpoint is null || serverProxyEndpoint is null)
                {
                    throw new InvalidOperationException("The MCP Inspector resource must have both 'client' and 'server-proxy' endpoints defined.");
                }

                ctx.EnvironmentVariables["MCP_PROXY_FULL_ADDRESS"] = serverProxyEndpoint.Url;
                ctx.EnvironmentVariables["CLIENT_PORT"] = clientEndpoint.TargetPort?.ToString() ?? throw new InvalidOperationException("The MCP Inspector 'client' endpoint must have a target port defined.");
                ctx.EnvironmentVariables["SERVER_PORT"] = serverProxyEndpoint.TargetPort?.ToString() ?? throw new InvalidOperationException("The MCP Inspector 'server-proxy' endpoint must have a target port defined.");
                ctx.EnvironmentVariables["MCP_PROXY_AUTH_TOKEN"] = proxyTokenParameter;
            })
            .WithUrls(async context =>
            {
                var token = await proxyTokenParameter.GetValueAsync(CancellationToken.None);

                foreach (var url in context.Urls)
                {
                    if (url.Endpoint is not null)
                    {
                        var uriBuilder = new UriBuilder(url.Url)
                        {
                            Query = $"MCP_PROXY_AUTH_TOKEN={Uri.EscapeDataString(token!)}"
                        };
                        url.Url = uriBuilder.ToString();
                    }
                }
            });

        resourceBuilder.Resource.ProxyTokenParameter = proxyTokenParameter;

        // Add authenticated health check for server proxy /config endpoint
        var healthCheckKey = $"{name}_proxy_config_check";
        builder.Services.AddHealthChecks().AddUrlGroup(options =>
        {
            var serverProxyEndpoint = resourceBuilder.GetEndpoint(McpInspectorResource.ServerProxyEndpointName);
            var uri = serverProxyEndpoint.Url ?? throw new DistributedApplicationException("The MCP Inspector 'server-proxy' endpoint URL is not set. Ensure that the resource has been allocated before the health check is executed.");
            var healthCheckUri = new Uri(new Uri(uri), "/config");
            options.AddUri(healthCheckUri, async setup =>
            {
                var token = await proxyTokenParameter.GetValueAsync(CancellationToken.None);
                setup.AddCustomHeader("X-MCP-Proxy-Auth", $"Bearer {token}");
            });
        }, healthCheckKey);
        builder.Services.SuppressHealthCheckHttpClientLogging(healthCheckKey);

        return resourceBuilder.WithHealthCheck(healthCheckKey);
    }

    /// <summary>
    /// Adds a MCP Inspector container resource to the <see cref="IDistributedApplicationBuilder"/> using a configuration delegate.
    /// </summary>
    /// <param name="builder">The <see cref="IDistributedApplicationBuilder"/> to which the MCP Inspector resource will be added.</param>
    /// <param name="name">The name of the MCP Inspector container resource.</param>
    /// <param name="configureOptions">A delegate to configure the <see cref="McpInspectorOptions"/>.</param>
    /// <returns>A reference to the <see cref="IResourceBuilder{McpInspectorResource}"/> for further configuration.</returns>
    public static IResourceBuilder<McpInspectorResource> AddMcpInspector(this IDistributedApplicationBuilder builder, [ResourceName] string name, Action<McpInspectorOptions> configureOptions)
    {
        ArgumentNullException.ThrowIfNull(builder);
        ArgumentNullException.ThrowIfNull(configureOptions);

        var options = new McpInspectorOptions();
        configureOptions(options);

        return builder.AddMcpInspector(name, options);
    }

    /// <summary>
    /// Adds a MCP Inspector container resource to the <see cref="IDistributedApplicationBuilder"/> using a configuration delegate.
    /// </summary>
    /// <param name="builder">The <see cref="IDistributedApplicationBuilder"/> to which the MCP Inspector resource will be added.</param>
    /// <param name="name">The name of the MCP Inspector container resource.</param>
    /// <returns>A reference to the <see cref="IResourceBuilder{McpInspectorResource}"/> for further configuration.</returns>
    public static IResourceBuilder<McpInspectorResource> AddMcpInspector(this IDistributedApplicationBuilder builder, [ResourceName] string name)
    {
        ArgumentNullException.ThrowIfNull(builder);

        var options = new McpInspectorOptions();

        return builder.AddMcpInspector(name, options);
    }

    /// <summary>
    /// Configures the MCP Inspector resource to use a specified MCP server resource that uses SSE as the transport type.
    /// </summary>
    /// <typeparam name="TResource">The type of the MCP server resource.</typeparam>
    /// <param name="builder">The <see cref="IResourceBuilder{T}"/> used to configure the MCP Inspector resource.</param>
    /// <param name="mcpServer">The <see cref="IResourceBuilder{T}"/> for the MCP server resource.</param>
    /// <param name="isDefault">Indicates whether this MCP server should be considered the default server for the MCP Inspector.</param>
    /// <param name="transportType">The transport type to use for the MCP server. Defaults to <see cref="McpTransportType.StreamableHttp"/>.</param>
    /// <param name="path">The path to use for MCP communication. Defaults to "/mcp".</param>
    /// <returns>A reference to the <see cref="IResourceBuilder{McpInspectorResource}"/> for further configuration.</returns>
    public static IResourceBuilder<McpInspectorResource> WithMcpServer<TResource>(
        this IResourceBuilder<McpInspectorResource> builder,
        IResourceBuilder<TResource> mcpServer,
        bool isDefault = true,
        McpTransportType transportType = McpTransportType.StreamableHttp,
        string path = "/mcp")
        where TResource : IResourceWithEndpoints
    {
        ArgumentNullException.ThrowIfNull(mcpServer);
        ArgumentNullException.ThrowIfNull(builder);

        builder.Resource.AddMcpServer(mcpServer.Resource, isDefault, transportType, path);

        mcpServer.WithRelationship(builder.Resource, "Inspected By");
        builder.WithRelationship(mcpServer.Resource, "Inspecting");

        if (isDefault)
        {
            builder.WithRelationship(mcpServer.Resource, "Default Inspected Server");
        }

        return builder;
    }

    private static IResourceBuilder<McpInspectorResource> WithDefaultArgs(this IResourceBuilder<McpInspectorResource> builder)
    {
        return builder
            .WithArgs(ctx =>
            {
                McpInspectorResource inspectorResource = builder.Resource;
                McpServerMetadata? defaultMcpServer = inspectorResource.DefaultMcpServer;
                if ((defaultMcpServer is null && inspectorResource.McpServers.Count > 0) || (defaultMcpServer is not null && inspectorResource.McpServers.Count == 0))
                {
                    throw new InvalidOperationException("No default MCP server has been configured for the MCP Inspector resource, yet servers have been provided.");
                }


                if (defaultMcpServer is null && inspectorResource.McpServers.Count == 0)
                {
                    return;
                }

                ctx.Args.Add("--config");
                ctx.Args.Add(inspectorResource.ConfigPath);
                ctx.Args.Add("--server");
                ctx.Args.Add(defaultMcpServer?.Name ?? throw new InvalidOperationException("The MCP Inspector resource must have a default MCP server defined."));
            });
    }

    internal static Uri Combine(string baseUrl, params string[] segments)
    {
        if (string.IsNullOrEmpty(baseUrl))
            throw new ArgumentException("baseUrl required", nameof(baseUrl));

        if (segments == null || segments.Length == 0)
            return new Uri(baseUrl, UriKind.RelativeOrAbsolute);

        var baseUri = new Uri(baseUrl, UriKind.Absolute);

        // If first segment is absolute URI, return it
        if (Uri.IsWellFormedUriString(segments[0], UriKind.Absolute))
            return new Uri(segments[0], UriKind.Absolute);

        var escapedSegments = segments
            .Where(s => !string.IsNullOrEmpty(s))
            .SelectMany(s => s.Trim('/').Split('/', StringSplitOptions.RemoveEmptyEntries))
            .Select(Uri.EscapeDataString);

        var relative = string.Join("/", escapedSegments);

        return new Uri(baseUri, relative);
    }

    /// <summary>
    /// Sets up the command and arguments for the MCP Inspector based on the configured package manager.
    /// </summary>
    private static IResourceBuilder<McpInspectorResource> WithInspectorArgs(this IResourceBuilder<McpInspectorResource> builder)
    {
        return builder.WithArgs(ctx =>
        {
            var resource = builder.Resource;
            var packageName = resource.PackageName;

            // Add the appropriate arguments based on the package manager
            switch (resource.Command)
            {
                case "yarn":
                case "pnpm":
                    ctx.Args.Insert(0, packageName);
                    ctx.Args.Insert(0, "dlx");
                    break;
                default: // npm/npx
                    ctx.Args.Insert(0, packageName);
                    ctx.Args.Insert(0, "-y");
                    break;
            }
        });
    }

    /// <summary>
    /// Configures the MCP Inspector to use yarn as the package manager.
    /// </summary>
    /// <param name="builder">The MCP Inspector resource builder.</param>
    /// <returns>A reference to the <see cref="IResourceBuilder{T}"/>.</returns>
    public static IResourceBuilder<McpInspectorResource> WithYarn(this IResourceBuilder<McpInspectorResource> builder)
    {
        ArgumentNullException.ThrowIfNull(builder);

        return builder.WithCommand("yarn");
    }

    /// <summary>
    /// Configures the MCP Inspector to use pnpm as the package manager.
    /// </summary>
    /// <param name="builder">The MCP Inspector resource builder.</param>
    /// <returns>A reference to the <see cref="IResourceBuilder{T}"/>.</returns>
    public static IResourceBuilder<McpInspectorResource> WithPnpm(this IResourceBuilder<McpInspectorResource> builder)
    {
        ArgumentNullException.ThrowIfNull(builder);

        return builder.WithCommand("pnpm");
    }
}<|MERGE_RESOLUTION|>--- conflicted
+++ resolved
@@ -1,5 +1,4 @@
 using Aspire.Hosting.ApplicationModel;
-using Aspire.Hosting.JavaScript;
 using CommunityToolkit.Hosting.Utils;
 using Microsoft.Extensions.DependencyInjection;
 
@@ -52,8 +51,9 @@
 
         var proxyTokenParameter = options.ProxyToken?.Resource ?? ParameterResourceBuilderExtensions.CreateDefaultPasswordParameter(builder, $"{name}-proxyToken");
 
-<<<<<<< HEAD
-        var resource = builder.AddResource(new McpInspectorResource(name))
+        var packageName = $"@modelcontextprotocol/inspector@{options.InspectorVersion}";
+
+        var resourceBuilder = builder.AddResource(new McpInspectorResource(name, packageName))
             .WithNpm(install: true, installArgs: ["-y", $"@modelcontextprotocol/inspector@{options.InspectorVersion}", "--no-save", "--no-package-lock"])
             .WithCommand("npx")
             .WithArgs(["-y", $"@modelcontextprotocol/inspector@{options.InspectorVersion}"])
@@ -83,13 +83,6 @@
 
                 return Task.CompletedTask;
             })
-=======
-        var packageName = $"@modelcontextprotocol/inspector@{options.InspectorVersion}";
-
-        var resourceBuilder = builder.AddResource(new McpInspectorResource(name, packageName));
-
-        resourceBuilder
->>>>>>> 4ef7859a
             .ExcludeFromManifest()
             .WithInspectorArgs()
             .WithDefaultArgs()
