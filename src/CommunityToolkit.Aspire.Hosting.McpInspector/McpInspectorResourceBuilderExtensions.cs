--- conflicted
+++ resolved
@@ -19,7 +19,6 @@
     [Obsolete("Use the overload with McpInspectorOptions instead. This overload will be removed in the next version.")]
     public static IResourceBuilder<McpInspectorResource> AddMcpInspector(this IDistributedApplicationBuilder builder, [ResourceName] string name, int clientPort = 6274, int serverPort = 6277, string inspectorVersion = McpInspectorResource.InspectorVersion)
     {
-<<<<<<< HEAD
         ArgumentNullException.ThrowIfNull(builder);
 
         return AddMcpInspector(builder, name, options =>
@@ -46,19 +45,12 @@
 
         var resource = builder.AddResource(new McpInspectorResource(name))
             .WithArgs(["-y", $"@modelcontextprotocol/inspector@{options.InspectorVersion}"])
-=======
-        return builder.AddResource(new McpInspectorResource(name))
-            .WithArgs(["-y", $"@modelcontextprotocol/inspector@{inspectorVersion}"])
->>>>>>> 17828ee0
             .ExcludeFromManifest()
             .WithHttpEndpoint(isProxied: false, port: options.ClientPort, env: "CLIENT_PORT", name: McpInspectorResource.ClientEndpointName)
             .WithHttpEndpoint(isProxied: false, port: options.ServerPort, env: "SERVER_PORT", name: McpInspectorResource.ServerProxyEndpointName)
             .WithHttpHealthCheck("/", endpointName: McpInspectorResource.ClientEndpointName)
-<<<<<<< HEAD
-=======
             .WithHttpHealthCheck("/config", endpointName: McpInspectorResource.ServerProxyEndpointName)
             .WithEnvironment("MCP_AUTO_OPEN_ENABLED", "false")
->>>>>>> 17828ee0
             .WithUrlForEndpoint(McpInspectorResource.ClientEndpointName, annotation =>
             {
                 annotation.DisplayText = "Client";
@@ -68,13 +60,9 @@
             {
                 annotation.DisplayText = "Server Proxy";
                 annotation.DisplayOrder = 1;
-<<<<<<< HEAD
                 annotation.DisplayLocation = UrlDisplayLocation.DetailsOnly;
-            }).OnBeforeResourceStarted(async (inspectorResource, @event, ct) =>
-=======
             })
             .OnBeforeResourceStarted(async (inspectorResource, @event, ct) =>
->>>>>>> 17828ee0
             {
                 if (inspectorResource.DefaultMcpServer is null && inspectorResource.McpServers.Count > 0)
                 {
@@ -93,15 +81,9 @@
                     },
                     endpoint = s.Endpoint.Url
                 });
-<<<<<<< HEAD
 
                 var config = new { mcpServers = servers };
 
-=======
-
-                var config = new { mcpServers = servers };
-
->>>>>>> 17828ee0
                 await File.WriteAllTextAsync(inspectorResource.ConfigPath, System.Text.Json.JsonSerializer.Serialize(config), ct);
             })
             .WithEnvironment(ctx =>
@@ -124,7 +106,6 @@
                 ctx.EnvironmentVariables["SERVER_PORT"] = serverProxyEndpoint.TargetPort?.ToString() ?? throw new InvalidOperationException("The MCP Inspector 'server-proxy' endpoint must have a target port defined.");
                 ctx.EnvironmentVariables["MCP_PROXY_AUTH_TOKEN"] = proxyTokenParameter;
             })
-<<<<<<< HEAD
             .WithDefaultArgs()
             .WithUrls(async context =>
             {
@@ -134,8 +115,10 @@
                 {
                     if (url.Endpoint is not null)
                     {
-                        var uriBuilder = new UriBuilder(url.Url);
-                        uriBuilder.Query = $"MCP_PROXY_AUTH_TOKEN={Uri.EscapeDataString(token!)}";
+                        var uriBuilder = new UriBuilder(url.Url)
+                        {
+                            Query = $"MCP_PROXY_AUTH_TOKEN={Uri.EscapeDataString(token!)}"
+                        };
                         url.Url = uriBuilder.ToString();
                     }
                 }
@@ -148,12 +131,7 @@
         builder.Services.AddHealthChecks().AddUrlGroup(options =>
         {
             var serverProxyEndpoint = resource.GetEndpoint(McpInspectorResource.ServerProxyEndpointName);
-            var uri = serverProxyEndpoint.Url;
-            if (uri is null)
-            {
-                throw new DistributedApplicationException("The MCP Inspector 'server-proxy' endpoint URL is not set. Ensure that the resource has been allocated before the health check is executed.");
-            }
-
+            var uri = serverProxyEndpoint.Url ?? throw new DistributedApplicationException("The MCP Inspector 'server-proxy' endpoint URL is not set. Ensure that the resource has been allocated before the health check is executed.");
             var healthCheckUri = new Uri(new Uri(uri), "/config");
             options.AddUri(healthCheckUri, async setup =>
             {
@@ -196,9 +174,6 @@
         var options = new McpInspectorOptions();
 
         return builder.AddMcpInspector(name, options);
-=======
-            .WithDefaultArgs();
->>>>>>> 17828ee0
     }
 
     /// <summary>
