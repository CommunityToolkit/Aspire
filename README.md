--- conflicted
+++ resolved
@@ -36,13 +36,10 @@
 | - **Learn More**: [`Microsoft.EntityFrameworkCore.Sqlite`][sqlite-ef-integration-docs] <br /> - Stable 📦: [![CommunityToolkit.Aspire.Microsoft.EntityFrameworkCore.Sqlite][sqlite-ef-shields]][sqlite-ef-nuget] <br /> - Preview 📦: [![CommunityToolkit.Aspire.Microsoft.EntityFrameworkCore.Sqlite][sqlite-ef-shields-preview]][sqlite-ef-nuget-preview]                                  | An Aspire client integration for the Microsoft.EntityFrameworkCore.Sqlite NuGet package.                                                                                                                                       |
 | - **Learn More**: [`Hosting.Dapr`][dapr-integration-docs] <br /> - Stable 📦: [![CommunityToolkit.Aspire.Hosting.Dapr][dapr-shields]][dapr-nuget] <br /> - Preview 📦: [![CommunityToolkit.Aspire.Hosting.Dapr][dapr-shields-preview]][dapr-nuget-preview]                                                                                                                                   | An Aspire hosting integration for Dapr.                                                                                                                                                                                        |
 | - **Learn More**: [`Hosting.Dapr.AzureRedis`][dapr-azureredis-integration-docs] <br /> - Stable 📦: [![CommunityToolkit.Aspire.Hosting.Dapr.AzureRedis][dapr-azureredis-shields]][dapr-azureredis-nuget] <br /> - Preview 📦: [![CommunityToolkit.Aspire.Hosting.Dapr.AzureRedis][dapr-azureredis-shields-preview]][dapr-azureredis-nuget-preview]                                           | An extension for the Dapr hosting integration for using Dapr with Azure Redis cache.                                                                                                                                           |
-<<<<<<< HEAD
 | - **Learn More**: [`Hosting.RavenDB`][ravendb-integration-docs] <br /> - Stable 📦: [![CommunityToolkit.Aspire.Hosting.RavenDB][ravendb-shields]][ravendb-nuget] <br /> - Preview 📦: [![CommunityToolkit.Aspire.Hosting.RavenDB][ravendb-shields-preview]][ravendb-nuget-preview]                                                                                                                                   | An Aspire integration leveraging the [RavenDB](https://ravendb.net/) container.                                                                                                                                                                                       |
 | - **Learn More**: [`RavenDB.Client`][ravendb-integration-docs] <br /> - Stable 📦: [![CommunityToolkit.Aspire.RavenDB.Client][ravendb-client-shields]][ravendb-client-nuget] <br /> - Preview 📦: [![CommunityToolkit.Aspire.RavenDB.Client][ravendb-client-shields-preview]][ravendb-client-nuget-preview]                                           | An Aspire client integration for the [RavenDB.Client](https://www.nuget.org/packages/RavenDB.client) package.                                                                                                                                          |
-=======
 | - **Learn More**: [`Hosting.GoFeatureFlag`][go-feature-flag-integration-docs] <br /> - Stable 📦: [![CommunityToolkit.Aspire.Hosting.GoFeatureFlag][go-feature-flag-shields]][go-feature-flag-nuget] <br /> - Preview 📦: [![CommunityToolkit.Aspire.Hosting.GoFeatureFlag][go-feature-flag-shields-preview]][go-feature-flag-nuget-preview]                                                 | An Aspire hosting integration leveraging the [GoFeatureFlag](https://gofeatureflag.org/) container.                                                                                                                            |
 | - **Learn More**: [`GoFeatureFlag`][go-feature-flag-integration-docs] <br /> - Stable 📦: [![CommunityToolkit.Aspire.GoFeatureFlag][go-feature-flag-client-shields]][go-feature-flag-client-nuget] <br /> - Preview 📦: [![CommunityToolkit.Aspire.GoFeatureFlag][go-feature-flag-client-shields-preview]][go-feature-flag-client-nuget-preview]                                             | An Aspire client integration for the [GoFeatureFlag](https://github.com/open-feature/dotnet-sdk-contrib/tree/main/src/OpenFeature.Contrib.Providers.GOFeatureFlag) package.                                                    |
->>>>>>> 0c1260d6
 
 ## 🙌 Getting Started
 
@@ -189,7 +186,6 @@
 [dapr-azureredis-nuget]: https://nuget.org/packages/CommunityToolkit.Aspire.Hosting.Dapr.AzureRedis/
 [dapr-azureredis-shields-preview]: https://img.shields.io/nuget/vpre/CommunityToolkit.Aspire.Hosting.Dapr.AzureRedis?label=nuget%20(preview)
 [dapr-azureredis-nuget-preview]: https://nuget.org/packages/CommunityToolkit.Aspire.Hosting.Dapr.AzureRedis/absoluteLatest
-<<<<<<< HEAD
 [ravendb-integration-docs]: https://learn.microsoft.com/dotnet/aspire/community-toolkit/ravendb
 [ravendb-shields]: https://img.shields.io/nuget/v/CommunityToolkit.Aspire.Hosting.RavenDB
 [ravendb-nuget]: https://nuget.org/packages/CommunityToolkit.Aspire.Hosting.RavenDB/
@@ -199,7 +195,6 @@
 [ravendb-client-nuget]: https://nuget.org/packages/CommunityToolkit.Aspire.RavenDB.Client/
 [ravendb-client-shields-preview]: https://img.shields.io/nuget/vpre/CommunityToolkit.Aspire.RavenDB.Client?label=nuget%20(preview)
 [ravendb-client-nuget-preview]: https://nuget.org/packages/CommunityToolkit.Aspire.RavenDB.Client/absoluteLatest
-=======
 [go-feature-flag-integration-docs]: https://learn.microsoft.com/dotnet/aspire/community-toolkit/hosting-go-feature-flag
 [go-feature-flag-shields]: https://img.shields.io/nuget/v/CommunityToolkit.Aspire.Hosting.GoFeatureFlag
 [go-feature-flag-nuget]: https://nuget.org/packages/CommunityToolkit.Aspire.Hosting.GoFeatureFlag/
@@ -208,5 +203,4 @@
 [go-feature-flag-client-shields]: https://img.shields.io/nuget/v/CommunityToolkit.Aspire.GoFeatureFlag
 [go-feature-flag-client-nuget]: https://nuget.org/packages/CommunityToolkit.Aspire.GoFeatureFlag/
 [go-feature-flag-client-shields-preview]: https://img.shields.io/nuget/vpre/CommunityToolkit.Aspire.GoFeatureFlag?label=nuget%20(preview)
-[go-feature-flag-client-nuget-preview]: https://nuget.org/packages/CommunityToolkit.Aspire.GoFeatureFlag/absoluteLatest
->>>>>>> 0c1260d6
+[go-feature-flag-client-nuget-preview]: https://nuget.org/packages/CommunityToolkit.Aspire.GoFeatureFlag/absoluteLatest